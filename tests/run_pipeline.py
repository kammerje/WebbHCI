--- conflicted
+++ resolved
@@ -1,23 +1,14 @@
 import os, sys
-<<<<<<< HEAD
-sys.path.append('..')
-=======
 sys.path.append('.')
->>>>>>> 0bb640ee
 
 from spaceKLIP.engine import JWST
 
-config_file = os.path.dirname(__file__)+'/hr8799_config.yaml'
+config_file = os.path.dirname(__file__)+'/example_config.yaml'
 if __name__ == '__main__':
 	pipe = JWST(config_file)
-<<<<<<< HEAD
-	pipe.run()
-=======
 	pipe.run_all(skip_ramp=False, 
 				 skip_imgproc=False, 
 				 skip_sub=False, 
 				 skip_rawcon=False, 
 				 skip_calcon=False, 
-				 skip_comps=False)
-		
->>>>>>> 0bb640ee
+				 skip_comps=False)