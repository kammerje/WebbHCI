import os, re, sys

import astropy.io.fits as pyfits
import matplotlib.pyplot as plt
import numpy as np

from functools import partial
from scipy.ndimage import shift

import pyklip.instruments.JWST as JWST
import pyklip.fmlib.fmpsf as fmpsf
import pyklip.fm as fm
import pyklip.fitpsf as fitpsf

import webbpsf
webbpsf.setup_logging(level='ERROR')

from . import utils
from . import io 
from . import plotting

# Hard-coded parameters.
masks_nircam = ['MASKA210R', 'MASKA335R', 'MASKA430R', 'MASKALWB', 'MASKASWB']
masks_nircam_rnd = ['MASKA210R', 'MASKA335R', 'MASKA430R']
masks_nircam_bar = ['MASKALWB', 'MASKASWB']
masks_miri = ['LYOT', 'LYOT_2300', '4QPM', '4QPM_1065', '4QPM_1140', '4QPM_1550']

def extract_companions(meta):
    """
    Extract astrometry and photometry from any detected companions using
    the pyKLIP forward modeling class.
    
    TODO: tries to convert MJy/sr to contrast using the host star
          magnitude, but the results are wrong by a factor of ~5.
    
    TODO: until RDI is implemented for forward modeling, simply use the
          offset PSF with the correct coronagraphic mask transmission
          applied.
    
    TODO: use a position dependent offset PSF from pyNRC instead of the
          completely unocculted offset PSF from WebbPSF.

    Parameters
    ----------
    meta : class
        Meta class containing data and configuration information from
        engine.py.
    """

    if meta.verbose:
        print('--> Extracting companion properties...')

<<<<<<< HEAD
=======
    # If necessary, build the obs dictionary etc
    if not meta.done_subtraction:
        basefiles = io.get_working_files(meta, meta.done_imgprocess, subdir='IMGPROCESS', search=meta.sub_ext)
        meta = utils.prepare_meta(meta, basefiles)
        # Set the subtraction flag for other stages
        meta.done_subtraction = True
    
>>>>>>> 0bb640ee
    # Loop through all modes, numbers of annuli, and numbers of
    # subsections
    meta.truenumbasis = {}

    # Loop through directories of subtracted images
    for counter, rdir in enumerate(meta.rundirs):

        # Get the mode from the saved meta file
        metasave = io.read_metajson(rdir+'SUBTRACTED/MetaSave.json')
        mode = metasave['used_mode']

        # Define the input and output directories for each set of pyKLIP
        # parameters
        idir = rdir + 'SUBTRACTED/'
        odir = rdir + 'COMPANION/'
        if (not os.path.exists(odir)):
            os.makedirs(odir)

        # Create an output directory for the forward modeled datasets
        odir_temp = odir+'FITS/'
        if (not os.path.exists(odir_temp)):
            os.makedirs(odir_temp)

        # Loop through all sets of observing parameters
        res = {}
        for i, key in enumerate(meta.obs.keys()):
            meta.truenumbasis[key] = [num for num in meta.numbasis if (num <= meta.maxnumbasis[key])]

            ww_sci = np.where(meta.obs[key]['TYP'] == 'SCI')[0]
            filepaths = np.array(meta.obs[key]['FITSFILE'][ww_sci], dtype=str).tolist()
            ww_cal = np.where(meta.obs[key]['TYP'] == 'CAL')[0]
            psflib_filepaths = np.array(meta.obs[key]['FITSFILE'][ww_cal], dtype=str).tolist()
            hdul = pyfits.open(idir+key+'-KLmodes-all.fits')
            data = hdul[0].data
            pxsc = meta.obs[key]['PIXSCALE'][0] # mas
            cent = (hdul[0].header['PSFCENTX'], hdul[0].header['PSFCENTY']) # pix
            temp = [s.start() for s in re.finditer('_', key)]
            filt = key[temp[1]+1:temp[2]]
            mask = key[temp[3]+1:temp[4]]
            subarr = key[temp[4]+1:]
            wave = meta.wave[filt] # m
            fwhm = wave/meta.diam*utils.rad2mas/pxsc # pix
            hdul.close()

            # Create a new pyKLIP dataset for forward modeling the companion
            # PSFs
            dataset = JWST.JWSTData(filepaths=filepaths,
                                    psflib_filepaths=psflib_filepaths)

            # 2D map of the total throughput, i.e., an integration time
            # weighted average of the coronmsk transmission over the rolls
            utils.get_transmission(meta, pxsc, filt, mask, subarr, odir, key)

            # Offset PSF from WebbPSF, i.e., an integration time weighted
            # average of the unocculted offset PSF over the rolls normalized
            # to a total intensity of 1
            offsetpsf = utils.get_offsetpsf(meta, filt, mask, key, derotate=False)
            offsetpsf *= meta.F0[filt]/10.**(meta.mstar[filt]/2.5)/1e6/pxsc**2*(180./np.pi*3600.*1000.)**2 # MJy/sr
            
            # # Get the correct instrument from WebbPSF.
            # if (mask in masks_nircam):
            #     inst = webbpsf.NIRCam()
            # elif (mask in masks_miri):
            #     inst = webbpsf.MIRI()
            # else:
            #     raise UserWarning('Unknown coronagraphic mask')
            
            # # 
            # inst.filter = filt
            # if (mask in masks_nircam_rnd):
            #     inst.pupil_mask = 'MASKRND'
            # elif (mask in masks_nircam_bar):
            #     if (mask == 'MASKALWB'):
            #         inst.pupil_mask = 'MASKLWB'
            #     elif (mask == 'MASKASWB'):
            #         inst.pupil_mask = 'MASKSWB'
            #     inst.options['bar_offset'] = meta.bar_offset[key] # arcsec
            # elif (masks_miri):
            #     pass
            # else:
            #     raise UserWarning('Unknown coronagraphic mask')
            
            # Loop through all companions
            res[key] = {}
            for j in range(len(meta.ra_off)):

                # Guesses for the fit parameters
                guess_dx = meta.ra_off[j]/pxsc # pix
                guess_dy = meta.de_off[j]/pxsc # pix
                guess_sep = np.sqrt(guess_dx**2+guess_dy**2) # pix
                guess_pa = np.rad2deg(np.arctan2(guess_dx, guess_dy)) # deg
                guess_flux = 1e-4
                guess_spec = np.array([1.])

                # If overwrite is false, check whether the forward modeled
                # datasets have been computed already
                fmdataset = odir_temp+'FM_C%.0f-' % (j+1)+key+'-fmpsf-KLmodes-all.fits'
                klipdataset = odir_temp+'FM_C%.0f-' % (j+1)+key+'-klipped-KLmodes-all.fits'
                if meta.overwrite or (not os.path.exists(fmdataset) or not os.path.exists(klipdataset)):

                    # Initialize the forward modeling pyKLIP class
                    input_wvs = np.unique(dataset.wvs)
                    if (len(input_wvs) != 1):
                        raise UserWarning('Only works with broadband photometry')
                    
                    fm_class = fmpsf.FMPlanetPSF(inputs_shape=dataset.input.shape,
                                                 numbasis=np.array(meta.truenumbasis[key]),
                                                 sep=guess_sep,
                                                 pa=guess_pa,
                                                 dflux=guess_flux,
                                                 input_psfs=np.array([offsetpsf]),
                                                 input_wvs=input_wvs,
                                                 spectrallib=[guess_spec],
                                                 spectrallib_units='contrast',
                                                 field_dependent_correction=partial(utils.correct_transmission, meta=meta))

                    # Compute the forward modeled datasets
                    annulus = [[guess_sep-20., guess_sep+20.]] # pix
                    subsection = 1
                    fm.klip_dataset(dataset=dataset,
                                    fm_class=fm_class,
                                    mode=mode,
                                    outputdir=odir_temp,
                                    fileprefix='FM_C%.0f-' % (j+1)+key,
                                    annuli=annulus,
                                    subsections=subsection,
                                    movement=1,
                                    numbasis=meta.truenumbasis[key],
                                    maxnumbasis=meta.maxnumbasis[key],
                                    calibrate_flux=False,
                                    psf_library=dataset.psflib,
                                    highpass=False,
                                    mute_progression=True)

                # Open the forward modeled datasets
                with pyfits.open(fmdataset) as hdul:
                    fm_frame = hdul[0].data[meta.KL]
                    fm_centx = hdul[0].header['PSFCENTX']
                    fm_centy = hdul[0].header['PSFCENTY']
                with pyfits.open(klipdataset) as hdul:
                    data_frame = hdul[0].data[meta.KL]
                    data_centx = hdul[0].header["PSFCENTX"]
                    data_centy = hdul[0].header["PSFCENTY"]
<<<<<<< HEAD

                # The following lines create a PSF stamp from the position-
                # dependent transmission function (i.e., ignoring the RDI/ADI
                # algorithm throughput). They are not used anymore since
                # pyKLIP was updated to support RDI FM.
                # if mode == 'RDI':
                #     fm_frame = np.zeros_like(fm_frame)
                #     if fm_centx % 1. != 0. or fm_centy % 1. != 0.:
                #         raise UserWarning('Requires forward modeled PSF with integer center')
                #     else:
                #         fm_centx = int(fm_centx)
                #         fm_centy = int(fm_centy)
                #     sx, sy = offsetpsf.shape
                #     if sx % 2 != 1 or sy % 2 != 1:
                #         raise UserWarning('Requires offset PSF with odd shape')
                #     temp = shift(offsetpsf.copy(), (guess_dy-int(guess_dy), -(guess_dx-int(guess_dx))))
                #     rx = np.arange(sx)-sx//2+guess_dx
                #     ry = np.arange(sy)-sy//2+guess_dy
                #     xx, yy = np.meshgrid(rx, ry)
                #     temp = utils.correct_transmission(temp, xx, yy, meta)
                #     fm_frame[fm_centy+int(guess_dy)-sy//2:fm_centy+int(guess_dy)+sy//2+1, fm_centx-int(guess_dx)-sx//2:fm_centx-int(guess_dx)+sx//2+1] = temp # scale forward modeled PSF similar as in pyKLIP

                #     # Uncomment the following to use the PSF that was injected
                #     # by pyNRC
                #     # test = []
                #     # totet = 0. # s
                #     # for ii in range(len(ww_sci)):
                #     #     inttm = self.obs[key]['NINTS'][ww_sci[ii]]*self.obs[key]['EFFINTTM'][ww_sci[ii]] # s
                #     #     test += [inttm*rotate(np.load('../HIP65426/pynrc_figs/seq_000_filt_'+filt+'_psfs_%+04.0fdeg.npy' % self.obs[key]['PA_V3'][ww_sci[ii]])[j], -self.obs[key]['PA_V3'][ww_sci[ii]], reshape=False, mode='constant', cval=0.)]
                #     #     totet += inttm # s
                #     # test = np.sum(np.array(test), axis=0)/totet
                #     # test *= self.F0[filt]/10.**(mstar[filt]/2.5)/1e6/pxsc**2*(180./np.pi*3600.*1000.)**2 # MJy/sr
                #     # fm_frame[fm_centy+int(guess_dy)-sy//2:fm_centy+int(guess_dy)+sy//2+1, fm_centx-int(guess_dx)-sx//2:fm_centx-int(guess_dx)+sx//2+1] = test # scale forward modeled PSF similar as in pyKLIP
                # else:
                #     raise UserWarning('Not implemented yet')

=======
                
                # TODO: until RDI is implemented for forward
                # modeling, simply use the offset PSF with the
                # correct coronagraphic mask transmission applied.
                if mode == 'RDI':
                    fm_frame = np.zeros_like(fm_frame)
                    if ((fm_centx % 1. != 0.) or (fm_centy % 1. != 0.)):
                        raise UserWarning('Requires forward modeled PSF with integer center')
                    else:
                        fm_centx = int(fm_centx)
                        fm_centy = int(fm_centy)
                    sx, sy = offsetpsf.shape
                    if ((sx % 2 != 1) or (sy % 2 != 1)):
                        raise UserWarning('Requires offset PSF with odd shape')
                    temp = shift(offsetpsf.copy(), (guess_dy-int(guess_dy), -(guess_dx-int(guess_dx))))
                    rx = np.arange(sx)-sx//2+guess_dx
                    ry = np.arange(sy)-sy//2+guess_dy
                    xx, yy = np.meshgrid(rx, ry)
                    temp = utils.correct_transmission(temp, xx, yy, meta)
                    fm_frame[fm_centy+int(guess_dy)-sy//2:fm_centy+int(guess_dy)+sy//2+1, fm_centx-int(guess_dx)-sx//2:fm_centx-int(guess_dx)+sx//2+1] = temp # scale forward modeled PSF similar as in pyKLIP
                    
                    # # FIXME!
                    # # Uncomment the following to use the PSF
                    # # that was injected by pyNRC.
                    # test = []
                    # totet = 0. # s
                    # for ii in range(len(ww_sci)):
                    #     inttm = self.obs[key]['NINTS'][ww_sci[ii]]*self.obs[key]['EFFINTTM'][ww_sci[ii]] # s
                    #     test += [inttm*rotate(np.load('../HIP65426/pynrc_figs/seq_000_filt_'+filt+'_psfs_%+04.0fdeg.npy' % self.obs[key]['PA_V3'][ww_sci[ii]])[j], -self.obs[key]['PA_V3'][ww_sci[ii]], reshape=False, mode='constant', cval=0.)]
                    #     totet += inttm # s
                    # test = np.sum(np.array(test), axis=0)/totet
                    # test *= self.F0[filt]/10.**(mstar[filt]/2.5)/1e6/pxsc**2*(180./np.pi*3600.*1000.)**2 # MJy/sr
                    # fm_frame[fm_centy+int(guess_dy)-sy//2:fm_centy+int(guess_dy)+sy//2+1, fm_centx-int(guess_dx)-sx//2:fm_centx-int(guess_dx)+sx//2+1] = test # scale forward modeled PSF similar as in pyKLIP
                elif ('ADI' in mode):
                    raise UserWarning('Not implemented yet')
                
>>>>>>> 0bb640ee
                if meta.plotting:
                    savefile = odir+key+'-fmpsf_c%.0f' % (j+1)+'.pdf'
                    plotting.plot_fm_psf(meta, fm_frame, guess_flux, data_frame, pxsc=pxsc, j=j, savefile=savefile)

                # Fit the forward modeled PSF to the
                # KLIP-subtracted data.
                fitboxsize = 17 # pix
                fma = fitpsf.FMAstrometry(guess_sep=guess_sep,
                                          guess_pa=guess_pa,
                                          fitboxsize=fitboxsize)
                fma.generate_fm_stamp(fm_image=fm_frame,
                                      fm_center=[fm_centx, fm_centy],
                                      padding=5)
                fma.generate_data_stamp(data=data_frame,
                                        data_center=[data_centx, data_centy],
                                        dr=4,
                                        exclusion_radius=12.*fwhm)
                corr_len_guess = 3. # pix
                corr_len_label = r'$l$'
                fma.set_kernel('matern32', [corr_len_guess], [corr_len_label])                        
                x_range = 1. # pix
                y_range = 1. # pix
                flux_range = 1. # mag
                corr_len_range = 1. # mag
                fma.set_bounds(x_range, y_range, flux_range, [corr_len_range])
                
                # Make sure that noise map is invertible.
                noise_map_max = np.nanmax(fma.noise_map)
                fma.noise_map[np.isnan(fma.noise_map)] = noise_map_max
                fma.noise_map[fma.noise_map == 0.] = noise_map_max
                
                # Run the MCMC 
                fma.fit_astrometry(nwalkers=meta.nwalkers, nburn=meta.nburn, nsteps=meta.nsteps, numthreads=meta.numthreads, chain_output=odir+key+'-bka_chain_c%.0f' % (j+1)+'.pkl')
                
                if meta.plotting:
                    # Plot chains
                    savefile = odir+key+'-chains_c%.0f' % (j+1)+'.pdf'
                    plotting.plot_chains(fma.sampler.chain, savefile)

                    # Plot corner plot
                    fma.make_corner_plot()
                    plt.savefig(odir+key+'-corner_c%.0f' % (j+1)+'.pdf')
                    plt.close()
                    
                    # Plot best fit model psf and residuals
                    fma.best_fit_and_residuals()
                    plt.savefig(odir+key+'-model_c%.0f' % (j+1)+'.pdf')
                    plt.close()
                
                # Write best fit values into results dictionary.
                temp = 'c%.0f' % (j+1)
                res[key][temp] = {}
                res[key][temp]['ra'] = fma.raw_RA_offset.bestfit*pxsc # mas
                res[key][temp]['dra'] = fma.raw_RA_offset.error*pxsc # mas
                res[key][temp]['de'] = fma.raw_Dec_offset.bestfit*pxsc # mas
                res[key][temp]['dde'] = fma.raw_Dec_offset.error*pxsc # mas
                res[key][temp]['f'] = fma.raw_flux.bestfit
                res[key][temp]['df'] = fma.raw_flux.error
                
                if (meta.verbose == True):
                    print('Companion %.0f' % (j+1))
                    print('   RA  = %.2f+/-%.2f mas (%.2f mas guess)' % (res[key][temp]['ra'], res[key][temp]['dra'], meta.ra_off[j]))
                    print('   DEC = %.2f+/-%.2f mas (%.2f mas guess)' % (res[key][temp]['de'], res[key][temp]['dde'], meta.de_off[j]))
                    try:
                        condir = meta.idir[:meta.idir.find('/')]+'/pynrc_figs/'
                        confiles = [f for f in os.listdir(condir) if filt in f and f.endswith('_cons.npy')]
                        if (len(confiles) != 1):
                            raise UserWarning()
                        else:
                            con = np.load(condir+confiles[0])[j]
                        print('   CON = %.2e+/-%.2e (%.2e inj.)' % (res[key][temp]['f'], res[key][temp]['df'], con))
                    except:
                        print('   CON = %.2e+/-%.2e' % (res[key][temp]['f'], res[key][temp]['df']))
    
    return res<|MERGE_RESOLUTION|>--- conflicted
+++ resolved
@@ -50,16 +50,13 @@
     if meta.verbose:
         print('--> Extracting companion properties...')
 
-<<<<<<< HEAD
-=======
     # If necessary, build the obs dictionary etc
     if not meta.done_subtraction:
         basefiles = io.get_working_files(meta, meta.done_imgprocess, subdir='IMGPROCESS', search=meta.sub_ext)
         meta = utils.prepare_meta(meta, basefiles)
         # Set the subtraction flag for other stages
         meta.done_subtraction = True
-    
->>>>>>> 0bb640ee
+
     # Loop through all modes, numbers of annuli, and numbers of
     # subsections
     meta.truenumbasis = {}
@@ -203,8 +200,7 @@
                     data_frame = hdul[0].data[meta.KL]
                     data_centx = hdul[0].header["PSFCENTX"]
                     data_centy = hdul[0].header["PSFCENTY"]
-<<<<<<< HEAD
-
+                    
                 # The following lines create a PSF stamp from the position-
                 # dependent transmission function (i.e., ignoring the RDI/ADI
                 # algorithm throughput). They are not used anymore since
@@ -240,44 +236,6 @@
                 # else:
                 #     raise UserWarning('Not implemented yet')
 
-=======
-                
-                # TODO: until RDI is implemented for forward
-                # modeling, simply use the offset PSF with the
-                # correct coronagraphic mask transmission applied.
-                if mode == 'RDI':
-                    fm_frame = np.zeros_like(fm_frame)
-                    if ((fm_centx % 1. != 0.) or (fm_centy % 1. != 0.)):
-                        raise UserWarning('Requires forward modeled PSF with integer center')
-                    else:
-                        fm_centx = int(fm_centx)
-                        fm_centy = int(fm_centy)
-                    sx, sy = offsetpsf.shape
-                    if ((sx % 2 != 1) or (sy % 2 != 1)):
-                        raise UserWarning('Requires offset PSF with odd shape')
-                    temp = shift(offsetpsf.copy(), (guess_dy-int(guess_dy), -(guess_dx-int(guess_dx))))
-                    rx = np.arange(sx)-sx//2+guess_dx
-                    ry = np.arange(sy)-sy//2+guess_dy
-                    xx, yy = np.meshgrid(rx, ry)
-                    temp = utils.correct_transmission(temp, xx, yy, meta)
-                    fm_frame[fm_centy+int(guess_dy)-sy//2:fm_centy+int(guess_dy)+sy//2+1, fm_centx-int(guess_dx)-sx//2:fm_centx-int(guess_dx)+sx//2+1] = temp # scale forward modeled PSF similar as in pyKLIP
-                    
-                    # # FIXME!
-                    # # Uncomment the following to use the PSF
-                    # # that was injected by pyNRC.
-                    # test = []
-                    # totet = 0. # s
-                    # for ii in range(len(ww_sci)):
-                    #     inttm = self.obs[key]['NINTS'][ww_sci[ii]]*self.obs[key]['EFFINTTM'][ww_sci[ii]] # s
-                    #     test += [inttm*rotate(np.load('../HIP65426/pynrc_figs/seq_000_filt_'+filt+'_psfs_%+04.0fdeg.npy' % self.obs[key]['PA_V3'][ww_sci[ii]])[j], -self.obs[key]['PA_V3'][ww_sci[ii]], reshape=False, mode='constant', cval=0.)]
-                    #     totet += inttm # s
-                    # test = np.sum(np.array(test), axis=0)/totet
-                    # test *= self.F0[filt]/10.**(mstar[filt]/2.5)/1e6/pxsc**2*(180./np.pi*3600.*1000.)**2 # MJy/sr
-                    # fm_frame[fm_centy+int(guess_dy)-sy//2:fm_centy+int(guess_dy)+sy//2+1, fm_centx-int(guess_dx)-sx//2:fm_centx-int(guess_dx)+sx//2+1] = test # scale forward modeled PSF similar as in pyKLIP
-                elif ('ADI' in mode):
-                    raise UserWarning('Not implemented yet')
-                
->>>>>>> 0bb640ee
                 if meta.plotting:
                     savefile = odir+key+'-fmpsf_c%.0f' % (j+1)+'.pdf'
                     plotting.plot_fm_psf(meta, fm_frame, guess_flux, data_frame, pxsc=pxsc, j=j, savefile=savefile)
