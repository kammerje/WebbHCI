--- conflicted
+++ resolved
@@ -46,7 +46,6 @@
         A 2D/3D image to be shifted.
     shift : array
         xshift, yshift.
-<<<<<<< HEAD
     pad : bool
         Should we pad the array before shifting, then truncate?
         Otherwise, the image is wrapped.
@@ -55,8 +54,6 @@
         ((before_1, after_1), ... (before_N, after_N)) unique pad constants for each axis.
         ((before, after),) yields same before and after constants for each axis.
         (constant,) or int is a shortcut for before = after = constant for all axes.
-=======
->>>>>>> 43f0d3ae
 
     Returns
     -------
@@ -83,12 +80,9 @@
         offset_image = fourier_shift(np.fft.fftn(image), shift[::-1])
         offset = np.fft.ifftn(offset_image).real
 
-<<<<<<< HEAD
         # Remove padded border to return to original size
         offset = offset[pady:pady+ny, padx:padx+nx]
     
-=======
->>>>>>> 43f0d3ae
     elif (image.ndim == 3):
         nslices = image.shape[0]
         shift = np.asanyarray(shift)[:, :2]
@@ -97,19 +91,11 @@
 
         offset = np.empty_like(image, dtype=float)
         for k in range(nslices):
-<<<<<<< HEAD
             offset[k] = fourier_imshift(image[k], shift[k], pad=pad, cval=cval)
     
     else:
         raise ValueError(f'Input image must be either a 2D or a 3D array. Found {image.ndim} dimensions.')
     
-=======
-            offset[k] = fourier_imshift(image[k], shift[k])
-
-    else:
-        raise ValueError('Input image must be either a 2D or a 3D array')
-
->>>>>>> 43f0d3ae
     return offset
 
 def shift_invpeak(shift, image):
